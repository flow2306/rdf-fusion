use crate::environment::RdfFusionBenchContext;
use reqwest::Url;
use std::path::PathBuf;

type PrepClosure = Box<dyn Fn(&RdfFusionBenchContext) -> anyhow::Result<()>>;

/// Defines a requirement of preparing for a benchmark.
pub enum PrepRequirement {
    /// Requires that a file is downloaded at a given (relative) path.
    FileDownload {
        /// The URL that can be used to download the file.
        url: Url,
        /// The file name of the resulting file.
        file_name: PathBuf,
        /// An optional action that is applied to the downloaded file.
        action: Option<FileDownloadAction>,
    },
    /// Runs a closure.
    RunClosure {
        /// The closure to execute.
<<<<<<< HEAD
        execute: Box<dyn Fn() -> anyhow::Result<()>>,
        /// A checking function that can be used to check if the requirement is fulfilled.
        check_requirement: Box<dyn Fn() -> anyhow::Result<bool>>,
=======
        execute: PrepClosure,
        /// A checking function that can be used to check if the requirement is fulfilled.
        check_requirement: PrepClosure,
>>>>>>> 0a150b4f
    },
    /// Runs a command.
    RunCommand {
        /// The working directory.
        workdir: PathBuf,
        /// The program to run.
        program: String,
        /// The args for the program.
        args: Vec<String>,
        /// A checking function that can be used to check if the requirement is fulfilled.
        check_requirement: PrepClosure,
    },
}

/// Represents an action that is applied to a downloaded file.
pub enum FileDownloadAction {
    /// Unpacks a file after it has been downloaded.
    Unpack(ArchiveType),
}

/// Represents the type of archive.
pub enum ArchiveType {
    /// A .bz2 archive.
    Bz2,
    /// A .zip archive.
    Zip,
}<|MERGE_RESOLUTION|>--- conflicted
+++ resolved
@@ -18,15 +18,9 @@
     /// Runs a closure.
     RunClosure {
         /// The closure to execute.
-<<<<<<< HEAD
-        execute: Box<dyn Fn() -> anyhow::Result<()>>,
-        /// A checking function that can be used to check if the requirement is fulfilled.
-        check_requirement: Box<dyn Fn() -> anyhow::Result<bool>>,
-=======
         execute: PrepClosure,
         /// A checking function that can be used to check if the requirement is fulfilled.
         check_requirement: PrepClosure,
->>>>>>> 0a150b4f
     },
     /// Runs a command.
     RunCommand {
