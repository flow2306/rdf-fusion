use crate::plans::canonicalize_uuids;
use anyhow::Context;
use datafusion::physical_plan::displayable;
use insta::assert_snapshot;
use rdf_fusion::{QueryExplanation, QueryOptions};
use rdf_fusion_bench::benchmarks::Benchmark;
use rdf_fusion_bench::benchmarks::bsbm::{
    BsbmBenchmark, BsbmBusinessIntelligenceQueryName, BusinessIntelligenceUseCase,
    NumProducts,
};
use rdf_fusion_bench::environment::{BenchmarkContext, RdfFusionBenchContext};
use rdf_fusion_bench::operation::SparqlRawOperation;
use std::path::PathBuf;

#[tokio::test]
pub async fn optimized_logical_plan_bsbm_business_intelligence() {
    for_all_explanations(|name, explanation| {
        assert_snapshot!(
            format!("{name} (Optimized)"),
            canonicalize_uuids(&explanation.optimized_logical_plan.to_string())
        )
    })
    .await;
}

#[tokio::test]
pub async fn execution_plan_bsbm_business_intelligence() {
    for_all_explanations(|name, explanation| {
        let string = displayable(explanation.execution_plan.as_ref())
            .indent(false)
            .to_string();
        assert_snapshot!(
            format!("{name} (Execution Plan)"),
            canonicalize_uuids(&string)
        )
    })
    .await;
}

async fn for_all_explanations(assertion: impl Fn(String, QueryExplanation) -> ()) {
    let benchmarking_context =
        RdfFusionBenchContext::new_for_criterion(PathBuf::from("./data"), 1);

    // Load the benchmark data and set max query count to one.
    let benchmark =
        BsbmBenchmark::<BusinessIntelligenceUseCase>::try_new(NumProducts::N1_000, None)
            .unwrap();
    let benchmark_name = benchmark.name();
    let benchmark_context = benchmarking_context
        .create_benchmark_context(benchmark_name)
        .unwrap();

<<<<<<< HEAD
    let store = benchmark.prepare_store(&benchmark_context).await.unwrap();
=======
    let store = benchmarking_context.create_store();
>>>>>>> a301ac31
    for query_name in BsbmBusinessIntelligenceQueryName::list_queries() {
        let benchmark_name = format!("BSBM Business Intelligence - {query_name}");
        let query =
            get_query_to_execute(benchmark.clone(), &benchmark_context, query_name);

        let (_, explanation) = store
            .explain_query_opt(query.text(), QueryOptions::default())
            .await
            .unwrap();

        assertion(benchmark_name, explanation);
    }
}

fn get_query_to_execute(
    benchmark: BsbmBenchmark<BusinessIntelligenceUseCase>,
    benchmark_context: &BenchmarkContext,
    query_name: BsbmBusinessIntelligenceQueryName,
) -> SparqlRawOperation<BsbmBusinessIntelligenceQueryName> {
    benchmark
        .list_raw_operations(&benchmark_context)
        .context("Could not list raw operations for BSBM Business Intelligence benchmark. Have you prepared a bsbm-1000 dataset?")
        .unwrap()
        .into_iter()
        .find(|q| q.query_name() == query_name)
        .unwrap()
}<|MERGE_RESOLUTION|>--- conflicted
+++ resolved
@@ -50,11 +50,7 @@
         .create_benchmark_context(benchmark_name)
         .unwrap();
 
-<<<<<<< HEAD
     let store = benchmark.prepare_store(&benchmark_context).await.unwrap();
-=======
-    let store = benchmarking_context.create_store();
->>>>>>> a301ac31
     for query_name in BsbmBusinessIntelligenceQueryName::list_queries() {
         let benchmark_name = format!("BSBM Business Intelligence - {query_name}");
         let query =
