name: build

on:
  push:
    branches:
      - master
  pull_request:
    branches:
      - master
  schedule:
    - cron: "0 0 * * 0"

jobs:
  fmt:
    runs-on: ubuntu-latest
    steps:
      - uses: actions/checkout@v2
      - run: rustup update && rustup component add rustfmt
      - run: cargo fmt -- --check

  clippy:
    runs-on: ubuntu-latest
    steps:
      - uses: actions/checkout@v2
<<<<<<< HEAD
      - run: rustup update
      - run: rustup component add clippy
      - run: cargo clippy --all-targets --all-features
=======
      - run: rustup update && rustup component add clippy
      - run: cargo clippy --all --all-targets --all-features
>>>>>>> b1d204ed

  test:
    strategy:
      matrix:
        os: [ ubuntu-latest, windows-latest ]
    runs-on: ${{ matrix.os }}
    steps:
    - uses: actions/checkout@v2
      with:
        submodules: true
    - run: rustup update
    - run: cargo build
<<<<<<< HEAD
    - run: cargo test --all-features
=======
    - run: cargo test --verbose --all --all-features
>>>>>>> b1d204ed
      env:
        RUST_BACKTRACE: 1

  test_wasm:
    runs-on: ubuntu-latest
    steps:
      - uses: actions/checkout@v2
      - run: rustup update
      - run: cargo install wasm-pack
      - run: wasm-pack test --node
        working-directory: ./lib

  js:
    runs-on: ubuntu-latest
    steps:
      - uses: actions/checkout@v2
      - run: rustup update
      - run: cargo install wasm-pack
      - run: npm install
        working-directory: ./js
      - run: npm test
        working-directory: ./js

  python:
    runs-on: ubuntu-latest
    steps:
      - uses: actions/checkout@v2
      - run: rustup update
      - uses: actions/setup-python@v2
        with:
          python-version: 3.8
      - run: python -m venv python/venv
      - run: source python/venv/bin/activate && pip install --upgrade 'maturin>=0.11,<0.12' sphinx
      - run: source venv/bin/activate && maturin develop
        working-directory: ./python
      - run: source ../venv/bin/activate && python -m unittest
        working-directory: ./python/tests
      - run: source ../venv/bin/activate && sphinx-build -M doctest . build
        working-directory: ./python/docs
      - run: source ../venv/bin/activate && sphinx-build -M html . build
        working-directory: ./python/docs

  python_wheel_linux:
    runs-on: ubuntu-latest
    needs: python
    steps:
      - uses: actions/checkout@v2
      - uses: actions/setup-python@v2
        with:
          python-version: 3.6
      - run: pip install 'maturin>=0.11,<0.12'
      - run: maturin build
        working-directory: ./python

  python_wheel_mac:
    runs-on: macos-latest
    needs: python
    steps:
      - uses: actions/checkout@v2
      - run: rustup update && rustup target add aarch64-apple-darwin
      - uses: actions/setup-python@v2
        with:
          python-version: 3.6
      - run: pip install 'maturin>=0.11,<0.12'
      - run: maturin build --universal2
        working-directory: ./python

  python_wheel_windows:
    runs-on: windows-latest
    needs: python
    steps:
      - uses: actions/checkout@v2
      - uses: actions/setup-python@v2
        with:
          python-version: 3.6
      - run: pip install 'maturin>=0.11,<0.12'
      - run: maturin build
        working-directory: ./python<|MERGE_RESOLUTION|>--- conflicted
+++ resolved
@@ -22,14 +22,8 @@
     runs-on: ubuntu-latest
     steps:
       - uses: actions/checkout@v2
-<<<<<<< HEAD
-      - run: rustup update
-      - run: rustup component add clippy
+      - run: rustup update && rustup component add clippy
       - run: cargo clippy --all-targets --all-features
-=======
-      - run: rustup update && rustup component add clippy
-      - run: cargo clippy --all --all-targets --all-features
->>>>>>> b1d204ed
 
   test:
     strategy:
@@ -42,11 +36,7 @@
         submodules: true
     - run: rustup update
     - run: cargo build
-<<<<<<< HEAD
     - run: cargo test --all-features
-=======
-    - run: cargo test --verbose --all --all-features
->>>>>>> b1d204ed
       env:
         RUST_BACKTRACE: 1
 
