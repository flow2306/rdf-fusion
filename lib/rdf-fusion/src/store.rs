//! API to access an on-disk [RDF dataset](https://www.w3.org/TR/rdf11-concepts/#dfn-rdf-dataset).
//!
//! The entry point of the module is the [`Store`] struct.
//!
//! Usage example:
//! ```
//! use rdf_fusion::model::*;
//! use rdf_fusion::sparql::QueryResults;
//! use rdf_fusion::store::Store;
//! use futures::StreamExt;
//!
//! # tokio_test::block_on(async {
//! let store = Store::default();
//!
//! // insertion
//! let ex = NamedNode::new("http://example.com")?;
//! let quad = Quad::new(ex.clone(), ex.clone(), ex.clone(), GraphName::DefaultGraph);
//! store.insert(&quad).await?;
//!
//! // quad filter
//! let results = store.quads_for_pattern(None, None, None, None).await?
//!     .try_collect_to_vec().await?;
//! assert_eq!(vec![quad], results);
//!
//! // SPARQL query
//! if let QueryResults::Solutions(mut solutions) = store.query("SELECT ?s WHERE { ?s ?p ?o }").await? {
//!     assert_eq!(solutions.next().await.unwrap()?.get("s"), Some(&ex.into()));
//! };
//! # Result::<_, Box<dyn std::error::Error>>::Ok(())
//! # }).unwrap();
//! ```

use crate::error::{LoaderError, SerializerError};
use crate::sparql::error::QueryEvaluationError;
use datafusion::execution::runtime_env::RuntimeEnv;
use datafusion::prelude::SessionConfig;
use futures::StreamExt;
use oxrdfio::{RdfParser, RdfSerializer};
use rdf_fusion_common::error::StorageError;
use rdf_fusion_execution::RdfFusionContext;
use rdf_fusion_execution::results::{QuadStream, QuerySolutionStream};
use rdf_fusion_execution::sparql::{
    Query, QueryExplanation, QueryOptions, QueryResults, Update, UpdateOptions,
};
use rdf_fusion_model::{
    GraphNameRef, NamedNodeRef, NamedOrBlankNode, NamedOrBlankNodeRef, Quad, QuadRef,
    SubjectRef, TermRef, Variable,
};
use rdf_fusion_storage::memory::{MemObjectIdMapping, MemQuadStorage};
use std::io::{Read, Write};
use std::sync::{Arc, LazyLock};

static QUAD_VARIABLES: LazyLock<Arc<[Variable]>> = LazyLock::new(|| {
    Arc::new([
        Variable::new_unchecked("graph"),
        Variable::new_unchecked("subject"),
        Variable::new_unchecked("predicate"),
        Variable::new_unchecked("object"),
    ])
});

/// An [RDF dataset](https://www.w3.org/TR/rdf11-concepts/#dfn-rdf-dataset) store.
///
/// The store can be updated and queried using [SPARQL](https://www.w3.org/TR/sparql11-query).
///
/// Usage example:
/// ```
/// use rdf_fusion::model::*;
/// use rdf_fusion::sparql::QueryResults;
/// use rdf_fusion::store::Store;
/// use futures::StreamExt;
///
/// # tokio_test::block_on(async {
/// let store = Store::default();
///
/// // insertion
/// let ex = NamedNode::new("http://example.com")?;
/// let quad = Quad::new(ex.clone(), ex.clone(), ex.clone(), GraphName::DefaultGraph);
/// store.insert(&quad).await?;
///
/// // quad filter
/// let results = store.quads_for_pattern(None, None, None, None).await?.try_collect_to_vec().await?;
/// assert_eq!(vec![quad], results);
///
/// // SPARQL query
/// if let QueryResults::Solutions(mut solutions) = store.query("SELECT ?s WHERE { ?s ?p ?o }").await? {
///     assert_eq!(solutions.next().await.unwrap()?.get("s"), Some(&ex.into()));
/// };
///
/// Result::<_, Box<dyn std::error::Error>>::Ok(())
/// # }).unwrap();
/// ```
#[derive(Clone)]
pub struct Store {
    engine: RdfFusionContext,
}

impl Default for Store {
    fn default() -> Self {
        let object_id_mapping = MemObjectIdMapping::new();
        let storage = MemQuadStorage::new(Arc::new(object_id_mapping), 8192);
        let engine = RdfFusionContext::new_with_storage(Arc::new(storage));
        Self { engine }
    }
}

impl Store {
<<<<<<< HEAD
    /// Creates a [Store] backed by the given engine.
    ///
    /// Users that want to create a default in-memory [Store] should use [Store::default].
    pub fn new(engine: RdfFusionContext) -> Store {
=======
    /// Creates a [Store] with a [MemoryQuadStorage] as backing storage.
    ///
    /// Equivalent to calling [Self::new_with_datafusion_config] with the default settings.
    pub fn new() -> Store {
        Self::new_with_datafusion_config(
            SessionConfig::new(),
            Arc::new(RuntimeEnv::default()),
        )
    }

    /// Creates a [Store] with a [MemoryQuadStorage] as backing storage.
    pub fn new_with_datafusion_config(
        config: SessionConfig,
        runtime_env: Arc<RuntimeEnv>,
    ) -> Store {
        let storage = MemoryQuadStorage::new();
        let engine = RdfFusionContext::new(config, runtime_env, Arc::new(storage));
>>>>>>> a301ac31
        Self { engine }
    }

    /// Executes a [SPARQL](https://www.w3.org/TR/sparql11-query/) query.
    ///
    /// Usage example:
    /// ```
    /// use rdf_fusion::model::*;
    /// use rdf_fusion::sparql::QueryResults;
    /// use rdf_fusion::store::Store;
    /// use futures::StreamExt;
    ///
    /// # tokio_test::block_on(async {
    /// let store = Store::default();
    ///
    /// // insertions
    /// let ex = NamedNodeRef::new("http://example.com")?;
    /// store.insert(QuadRef::new(ex, ex, ex, GraphNameRef::DefaultGraph)).await?;
    ///
    /// // SPARQL query
    /// if let QueryResults::Solutions(mut solutions) = store.query("SELECT ?s WHERE { ?s ?p ?o }").await? {
    ///     assert_eq!(
    ///         solutions.next().await.unwrap()?.get("s"),
    ///         Some(&ex.into_owned().into())
    ///     );
    /// }
    /// # Result::<_, Box<dyn std::error::Error>>::Ok(())
    /// # }).unwrap();
    /// ```
    pub async fn query(
        &self,
        query: impl TryInto<Query, Error = impl Into<QueryEvaluationError> + std::fmt::Debug>,
    ) -> Result<QueryResults, QueryEvaluationError> {
        self.query_opt(query, QueryOptions::default()).await
    }

    /// Executes a [SPARQL 1.1 query](https://www.w3.org/TR/sparql11-query/) with some options.
    ///
    /// Usage example with a custom function serializing terms to N-Triples:
    /// ```
    /// use rdf_fusion::model::*;
    /// use rdf_fusion::sparql::{QueryOptions, QueryResults};
    /// use rdf_fusion::store::Store;
    /// use futures::StreamExt;
    ///
    /// # tokio_test::block_on(async {
    /// let store = Store::default();
    /// if let QueryResults::Solutions(mut solutions) = store.query_opt(
    ///     "SELECT (STR(1) AS ?nt) WHERE {}",
    ///     QueryOptions::default(),
    /// ).await? {
    ///     assert_eq!(
    ///         solutions.next().await.unwrap()?.get("nt"),
    ///         Some(&Literal::from("1").into())
    ///     );
    /// }
    /// # Result::<_, Box<dyn std::error::Error>>::Ok(())
    /// # }).unwrap();
    /// ```
    pub async fn query_opt(
        &self,
        query: impl TryInto<Query, Error = impl Into<QueryEvaluationError> + std::fmt::Debug>,
        options: QueryOptions,
    ) -> Result<QueryResults, QueryEvaluationError> {
        self.explain_query_opt(query, options).await.map(|(r, _)| r)
    }

    /// Executes a [SPARQL 1.1 query](https://www.w3.org/TR/sparql11-query/) with some options and
    /// returns a query explanation with some statistics (if enabled with the `with_stats` parameter).
    ///
    /// <div class="warning">If you want to compute statistics you need to exhaust the results iterator before having a look at them.</div>
    ///
    /// Usage example serialising the explanation with statistics in JSON:
    /// ```
    /// use rdf_fusion::sparql::{QueryOptions, QueryResults};
    /// use rdf_fusion::store::Store;
    /// use futures::StreamExt;
    ///
    /// # tokio_test::block_on(async {
    /// let store = Store::default();
    /// if let (QueryResults::Solutions(mut solutions), _explanation) = store.explain_query_opt(
    ///     "SELECT ?s WHERE { VALUES ?s { 1 2 3 } }",
    ///     QueryOptions::default(),
    /// ).await? {
    ///     // We make sure to have read all the solutions
    ///     while let Some(_) = solutions.next().await { }
    ///     // TODO
    ///     // let mut buf = Vec::new();
    ///     // explanation.write_in_json(&mut buf)?;
    /// }
    /// # Result::<_, Box<dyn std::error::Error>>::Ok(())
    /// # }).unwrap();
    /// ```
    pub async fn explain_query_opt(
        &self,
        query: impl TryInto<Query, Error = impl Into<QueryEvaluationError> + std::fmt::Debug>,
        options: QueryOptions,
    ) -> Result<(QueryResults, QueryExplanation), QueryEvaluationError> {
        let query = query.try_into();
        match query {
            Ok(query) => self.engine.execute_query(&query, options).await,
            Err(err) => Err(err.into()),
        }
    }

    /// Retrieves quads with a filter on each quad component
    ///
    /// Usage example:
    /// ```
    /// use rdf_fusion::model::*;
    /// use rdf_fusion::store::Store;
    ///
    /// # tokio_test::block_on(async {
    /// let store = Store::default();
    ///
    /// // insertion
    /// let ex = NamedNode::new("http://example.com")?;
    /// let quad = Quad::new(ex.clone(), ex.clone(), ex.clone(), GraphName::DefaultGraph);
    /// store.insert(&quad).await?;
    ///
    /// // quad filter by object
    /// let results = store
    ///     .quads_for_pattern(None, None, Some((&ex).into()), None).await?
    ///     .try_collect_to_vec().await?;
    /// assert_eq!(vec![quad], results);
    /// # Result::<_, Box<dyn std::error::Error>>::Ok(())
    /// # }).unwrap();
    /// ```
    pub async fn quads_for_pattern(
        &self,
        subject: Option<SubjectRef<'_>>,
        predicate: Option<NamedNodeRef<'_>>,
        object: Option<TermRef<'_>>,
        graph_name: Option<GraphNameRef<'_>>,
    ) -> Result<QuadStream, QueryEvaluationError> {
        let record_batch_stream = self
            .engine
            .quads_for_pattern(graph_name, subject, predicate, object)
            .await?;
        let solution_stream =
            QuerySolutionStream::try_new(QUAD_VARIABLES.clone(), record_batch_stream)?;
        QuadStream::try_new(solution_stream).map_err(QueryEvaluationError::InternalError)
    }

    /// Returns all the quads contained in the store.
    ///
    /// Usage example:
    /// ```
    /// use rdf_fusion::model::*;
    /// use rdf_fusion::store::Store;
    ///
    /// # tokio_test::block_on(async {
    /// let store = Store::default();
    ///
    /// // insertion
    /// let ex = NamedNode::new("http://example.com")?;
    /// let quad = Quad::new(ex.clone(), ex.clone(), ex.clone(), GraphName::DefaultGraph);
    /// store.insert(&quad).await?;
    ///
    /// // quad filter by object
    /// let results = store.stream().await?.try_collect_to_vec().await?;
    /// assert_eq!(vec![quad], results);
    /// # Result::<_, Box<dyn std::error::Error>>::Ok(())
    /// # }).unwrap();
    /// ```
    pub async fn stream(&self) -> Result<QuadStream, QueryEvaluationError> {
        self.quads_for_pattern(None, None, None, None).await
    }

    /// Checks if this store contains a given quad.
    ///
    /// Usage example:
    /// ```
    /// use rdf_fusion::model::*;
    /// use rdf_fusion::store::Store;
    ///
    /// # tokio_test::block_on(async {
    /// let ex = NamedNodeRef::new("http://example.com")?;
    /// let quad = QuadRef::new(ex, ex, ex, ex);
    ///
    /// let store = Store::default();
    /// assert!(!store.contains(quad).await?);
    ///
    /// store.insert(quad).await?;
    /// assert!(store.contains(quad).await?);
    /// # Result::<_, Box<dyn std::error::Error>>::Ok(())
    /// # }).unwrap();
    /// ```
    pub async fn contains<'a>(
        &self,
        quad: impl Into<QuadRef<'a>>,
    ) -> Result<bool, QueryEvaluationError> {
        let quad = quad.into();
        self.engine
            .contains(&quad)
            .await
            .map_err(QueryEvaluationError::from)
    }

    /// Returns the number of quads in the store.
    ///
    /// <div class="warning">This function executes a full scan.</div>
    ///
    /// Usage example:
    /// ```
    /// use rdf_fusion::model::*;
    /// use rdf_fusion::store::Store;
    ///
    /// # tokio_test::block_on(async {
    /// let ex = NamedNodeRef::new("http://example.com")?;
    /// let store = Store::default();
    /// store.insert(QuadRef::new(ex, ex, ex, ex)).await?;
    /// store.insert(QuadRef::new(ex, ex, ex, GraphNameRef::DefaultGraph)).await?;
    /// assert_eq!(2, store.len().await?);
    /// # Result::<_, Box<dyn std::error::Error>>::Ok(())
    /// # }).unwrap();
    /// ```
    pub async fn len(&self) -> Result<usize, QueryEvaluationError> {
        self.engine.len().await.map_err(QueryEvaluationError::from)
    }

    /// Returns if the store is empty.
    ///
    /// Usage example:
    /// ```
    /// use rdf_fusion::model::*;
    /// use rdf_fusion::store::Store;
    ///
    /// # tokio_test::block_on(async {
    /// let store = Store::default();
    /// assert!(store.is_empty().await?);
    ///
    /// let ex = NamedNodeRef::new("http://example.com")?;
    /// store.insert(QuadRef::new(ex, ex, ex, ex)).await?;
    /// assert!(!store.is_empty().await?);
    /// # Result::<_, Box<dyn std::error::Error>>::Ok(())
    /// # }).unwrap();
    /// ```
    pub async fn is_empty(&self) -> Result<bool, QueryEvaluationError> {
        Ok(self.len().await? == 0)
    }

    /// Executes a [SPARQL 1.1 update](https://www.w3.org/TR/sparql11-update/).
    ///
    /// Usage example:
    /// ```
    /// // use rdf-fusion::model::*;
    /// // use rdf-fusion::store::Store;
    ///
    /// # tokio_test::block_on(async {
    /// // TODO #7: Implement Update
    /// // let store = Store::default();
    /// // insertion
    /// // store
    /// //    .update("INSERT DATA { <http://example.com> <http://example.com> <http://example.com> }").await?;
    ///
    /// // we inspect the store contents
    /// // let ex = NamedNodeRef::new("http://example.com")?;
    /// // assert!(store.contains(QuadRef::new(ex, ex, ex, GraphNameRef::DefaultGraph)).await?);
    /// # Result::<_, Box<dyn std::error::Error>>::Ok(())
    /// # }).unwrap();
    /// ```
    #[allow(clippy::unimplemented, reason = "Not production ready")]
    #[allow(clippy::unused_self, reason = "Not implemented")]
    #[allow(clippy::unused_async, reason = "Not implemented")]
    pub async fn update(
        &self,
        _update: impl TryInto<Update, Error = impl Into<QueryEvaluationError>>,
    ) -> Result<(), QueryEvaluationError> {
        unimplemented!()
    }

    /// Executes a [SPARQL 1.1 update](https://www.w3.org/TR/sparql11-update/) with some options.
    ///
    /// ```
    /// // use rdf-fusion::store::Store;
    /// // use rdf-fusion::sparql::QueryOptions;
    ///
    /// # tokio_test::block_on(async {
    /// // TODO #7: Implement Update
    /// // let store = Store::default();
    /// // store.update_opt(
    /// //    "INSERT { ?s <http://example.com/n-triples-representation> ?n } WHERE { ?s ?p ?o BIND(<http://www.w3.org/ns/formats/N-Triples>(?s) AS ?nt) }",
    /// //    QueryOptions::default()
    /// //).await?;
    /// # Result::<_, Box<dyn std::error::Error>>::Ok(())
    /// # }).unwrap();
    /// ```
    #[allow(clippy::unimplemented, reason = "Not production ready")]
    #[allow(clippy::unused_self, reason = "Not implemented")]
    #[allow(clippy::unused_async, reason = "Not implemented")]
    pub async fn update_opt(
        &self,
        _update: impl TryInto<Update, Error = impl Into<QueryEvaluationError>>,
        _options: impl Into<UpdateOptions>,
    ) -> Result<(), QueryEvaluationError> {
        unimplemented!()
    }

    /// Loads a RDF file under into the store.
    ///
    /// This function is atomic, quite slow and memory hungry.
    ///
    /// Usage example:
    /// ```
    /// use rdf_fusion::store::Store;
    /// use rdf_fusion::io::RdfFormat;
    /// use rdf_fusion::model::*;
    /// use oxrdfio::RdfParser;
    ///
    /// # tokio_test::block_on(async {
    /// let store = Store::default();
    ///
    /// // insert a dataset file (former load_dataset method)
    /// let file = b"<http://example.com> <http://example.com> <http://example.com> <http://example.com/g> .";
    /// store.load_from_reader(RdfFormat::NQuads, file.as_ref()).await?;
    ///
    /// // insert a graph file (former load_graph method)
    /// let file = b"<> <> <> .";
    /// store.load_from_reader(
    ///     RdfParser::from_format(RdfFormat::Turtle)
    ///         .with_base_iri("http://example.com")?
    ///         .without_named_graphs() // No named graphs allowed in the input
    ///         .with_default_graph(NamedNodeRef::new("http://example.com/g2")?), // we put the file default graph inside of a named graph
    ///     file.as_ref()
    /// ).await?;
    ///
    /// // we inspect the store contents
    /// let ex = NamedNodeRef::new("http://example.com")?;
    /// assert!(store.contains(QuadRef::new(ex, ex, ex, NamedNodeRef::new("http://example.com/g")?)).await?);
    /// assert!(store.contains(QuadRef::new(ex, ex, ex, NamedNodeRef::new("http://example.com/g2")?)).await?);
    /// # Result::<_, Box<dyn std::error::Error>>::Ok(())
    /// # }).unwrap();
    /// ```
    pub async fn load_from_reader(
        &self,
        parser: impl Into<RdfParser>,
        reader: impl Read,
    ) -> Result<(), LoaderError> {
        let quads = parser
            .into()
            .rename_blank_nodes()
            .for_reader(reader)
            .collect::<Result<Vec<_>, _>>()?;
        self.engine
            .storage()
            .insert(quads)
            .await
            .map(|_| ())
            .map_err(LoaderError::from)
    }

    /// Adds a quad to this store.
    ///
    /// Returns `true` if the quad was not already in the store.
    ///
    /// Usage example:
    /// ```
    /// use rdf_fusion::model::*;
    /// use rdf_fusion::store::Store;
    ///
    /// # tokio_test::block_on(async {
    /// let ex = NamedNodeRef::new("http://example.com")?;
    /// let quad = QuadRef::new(ex, ex, ex, GraphNameRef::DefaultGraph);
    ///
    /// let store = Store::default();
    /// assert!(store.insert(quad).await?);
    /// assert!(!store.insert(quad).await?);
    ///
    /// assert!(store.contains(quad).await?);
    /// # Result::<_, Box<dyn std::error::Error>>::Ok(())
    /// # }).unwrap();
    /// ```
    pub async fn insert<'a>(
        &self,
        quad: impl Into<QuadRef<'a>>,
    ) -> Result<bool, StorageError> {
        let quad = vec![quad.into().into_owned()];
        self.engine
            .storage()
            .insert(quad)
            .await
            .map(|inserted| inserted > 0)
    }

    /// Atomically adds a set of quads to this store.
    pub async fn extend(
        &self,
        quads: impl IntoIterator<Item = impl Into<Quad>>,
    ) -> Result<(), StorageError> {
        let quads = quads.into_iter().map(Into::into).collect::<Vec<_>>();
        self.engine.storage().insert(quads).await?;
        Ok(())
    }

    /// Removes a quad from this store.
    ///
    /// Returns `true` if the quad was in the store and has been removed.
    ///
    /// Usage example:
    /// ```
    /// use rdf_fusion::model::*;
    /// use rdf_fusion::store::Store;
    ///
    /// # tokio_test::block_on(async {
    /// let ex = NamedNodeRef::new("http://example.com")?;
    /// let quad = QuadRef::new(ex, ex, ex, GraphNameRef::DefaultGraph);
    ///
    /// let store = Store::default();
    /// store.insert(quad).await?;
    /// assert!(store.remove(quad).await?);
    /// assert!(!store.remove(quad).await?);
    ///
    /// assert!(!store.contains(quad).await?);
    /// # Result::<_, Box<dyn std::error::Error>>::Ok(())
    /// # }).unwrap();
    /// ```
    pub async fn remove<'a>(
        &self,
        quad: impl Into<QuadRef<'a>>,
    ) -> Result<bool, StorageError> {
        self.engine.storage().remove(quad.into()).await
    }

    /// Dumps the store into a file.
    ///
    /// ```
    /// use rdf_fusion::io::RdfFormat;
    /// use rdf_fusion::store::Store;
    ///
    /// let file =
    ///     "<http://example.com> <http://example.com> <http://example.com> <http://example.com> .\n"
    ///         .as_bytes();
    ///
    /// # tokio_test::block_on(async {
    /// let store = Store::default();
    /// store.load_from_reader(RdfFormat::NQuads, file).await?;
    ///
    /// let buffer = store.dump_to_writer(RdfFormat::NQuads, Vec::new()).await?;
    /// assert_eq!(file, buffer.as_slice());
    /// # Result::<_, Box<dyn std::error::Error>>::Ok(())
    /// # }).unwrap();
    /// ```
    pub async fn dump_to_writer<W: Write>(
        &self,
        serializer: impl Into<RdfSerializer>,
        writer: W,
    ) -> Result<W, SerializerError> {
        let serializer = serializer.into();
        if !serializer.format().supports_datasets() {
            return Err(SerializerError::DatasetFormatExpected(serializer.format()));
        }
        let mut serializer = serializer.for_writer(writer);
        let mut stream = self.stream().await?;
        while let Some(quad) = stream.next().await {
            serializer.serialize_quad(&quad?)?;
        }
        Ok(serializer.finish()?)
    }

    /// Dumps a store graph into a file.
    ///
    /// Usage example:
    /// ```
    /// use oxrdfio::RdfParser;
    /// use rdf_fusion::io::RdfFormat;
    /// use rdf_fusion::model::*;
    /// use rdf_fusion::store::Store;
    ///
    /// let file = "<http://example.com> <http://example.com> <http://example.com> .\n".as_bytes();
    ///
    /// # tokio_test::block_on(async {
    /// let store = Store::default();
    /// let parser = RdfParser::from_format(RdfFormat::NTriples);
    /// store.load_from_reader(parser, file.as_ref()).await?;
    ///
    /// let mut buffer = Vec::new();
    /// store.dump_graph_to_writer(GraphNameRef::DefaultGraph, RdfFormat::NTriples, &mut buffer).await?;
    /// assert_eq!(file, buffer.as_slice());
    /// # Result::<_, Box<dyn std::error::Error>>::Ok(())
    /// # }).unwrap();
    /// ```
    pub async fn dump_graph_to_writer<'a, W: Write>(
        &self,
        from_graph_name: impl Into<GraphNameRef<'a>>,
        serializer: impl Into<RdfSerializer>,
        writer: W,
    ) -> Result<W, SerializerError> {
        let mut serializer = serializer.into().for_writer(writer);
        let mut stream = self
            .quads_for_pattern(None, None, None, Some(from_graph_name.into()))
            .await?;
        while let Some(quad) = stream.next().await {
            serializer.serialize_triple(quad?.as_ref())?;
        }
        Ok(serializer.finish()?)
    }

    /// Returns all the store named graphs.
    ///
    /// Usage example:
    /// ```
    /// use rdf_fusion::model::*;
    /// use rdf_fusion::store::Store;
    ///
    /// # tokio_test::block_on(async {
    /// let ex = NamedNode::new("http://example.com")?;
    /// let store = Store::default();
    /// store.insert(QuadRef::new(&ex, &ex, &ex, &ex)).await?;
    /// store.insert(QuadRef::new(&ex, &ex, &ex, GraphNameRef::DefaultGraph)).await?;
    /// assert_eq!(
    ///     vec![NamedOrBlankNode::from(ex)],
    ///     store.named_graphs().await?
    /// );
    /// # Result::<_, Box<dyn std::error::Error>>::Ok(())
    /// # }).unwrap();
    /// ```
    pub async fn named_graphs(&self) -> Result<Vec<NamedOrBlankNode>, StorageError> {
        self.engine.storage().named_graphs().await
    }

    /// Checks if the store contains a given graph
    ///
    /// Usage example:
    /// ```
    /// use rdf_fusion::model::{NamedNode, QuadRef};
    /// use rdf_fusion::store::Store;
    ///
    /// # tokio_test::block_on(async {
    /// let ex = NamedNode::new("http://example.com")?;
    /// let store = Store::default();
    /// store.insert(QuadRef::new(&ex, &ex, &ex, &ex)).await?;
    /// assert!(store.contains_named_graph(&ex).await?);
    /// # Result::<_, Box<dyn std::error::Error>>::Ok(())
    /// # }).unwrap();
    /// ```
    pub async fn contains_named_graph<'a>(
        &self,
        graph_name: impl Into<NamedOrBlankNodeRef<'a>>,
    ) -> Result<bool, QueryEvaluationError> {
        self.engine
            .storage()
            .contains_named_graph(graph_name.into())
            .await
            .map_err(Into::into)
    }

    /// Inserts a graph into this store.
    ///
    /// Returns `true` if the graph was not already in the store.
    ///
    /// Usage example:
    /// ```
    /// use rdf_fusion::model::NamedNodeRef;
    /// use rdf_fusion::store::Store;
    ///
    /// # tokio_test::block_on(async {
    /// let ex = NamedNodeRef::new("http://example.com")?;
    /// let store = Store::default();
    /// store.insert_named_graph(ex).await?;
    ///
    /// assert_eq!(
    ///     store.named_graphs().await?,
    ///     vec![ex.into_owned().into()]
    /// );
    /// # Result::<_, Box<dyn std::error::Error>>::Ok(())
    /// # }).unwrap();
    /// ```
    pub async fn insert_named_graph<'a>(
        &self,
        graph_name: impl Into<NamedOrBlankNodeRef<'a>>,
    ) -> Result<bool, StorageError> {
        self.engine
            .storage()
            .insert_named_graph(graph_name.into())
            .await
    }

    /// Clears a graph from this store.
    ///
    /// Usage example:
    /// ```
    /// use rdf_fusion::model::{NamedNodeRef, QuadRef};
    /// use rdf_fusion::store::Store;
    ///
    /// # tokio_test::block_on(async {
    /// let ex = NamedNodeRef::new("http://example.com")?;
    /// let quad = QuadRef::new(ex, ex, ex, ex);
    /// let store = Store::default();
    /// store.insert(quad).await?;
    /// assert_eq!(1, store.len().await?);
    ///
    /// store.clear_graph(ex).await?;
    /// assert!(store.is_empty().await?);
    /// assert_eq!(1, store.named_graphs().await?.len());
    /// # Result::<_, Box<dyn std::error::Error>>::Ok(())
    /// # }).unwrap();
    /// ```
    pub async fn clear_graph<'a>(
        &self,
        graph_name: impl Into<GraphNameRef<'a>>,
    ) -> Result<(), StorageError> {
        self.engine.storage().clear_graph(graph_name.into()).await
    }

    /// Removes a graph from this store.
    ///
    /// Returns `true` if the graph was in the store and has been removed.
    ///
    /// Usage example:
    /// ```
    /// use rdf_fusion::model::{NamedNodeRef, QuadRef};
    /// use rdf_fusion::store::Store;
    ///
    /// # tokio_test::block_on(async {
    /// let ex = NamedNodeRef::new("http://example.com")?;
    /// let quad = QuadRef::new(ex, ex, ex, ex);
    /// let store = Store::default();
    /// store.insert(quad).await?;
    /// assert_eq!(1, store.len().await?);
    ///
    /// assert!(store.remove_named_graph(ex).await?);
    /// assert!(store.is_empty().await?);
    /// assert_eq!(0, store.named_graphs().await?.len());
    /// # Result::<_, Box<dyn std::error::Error>>::Ok(())
    /// # }).unwrap();
    /// ```
    pub async fn remove_named_graph<'a>(
        &self,
        graph_name: impl Into<NamedOrBlankNodeRef<'a>>,
    ) -> Result<bool, StorageError> {
        self.engine
            .storage()
            .drop_named_graph(graph_name.into())
            .await
    }

    /// Clears the store.
    ///
    /// Usage example:
    /// ```
    /// use rdf_fusion::model::*;
    /// use rdf_fusion::store::Store;
    ///
    /// # tokio_test::block_on(async {
    /// let ex = NamedNodeRef::new("http://example.com")?;
    /// let store = Store::default();
    /// store.insert(QuadRef::new(ex, ex, ex, ex)).await?;
    /// store.insert(QuadRef::new(ex, ex, ex, GraphNameRef::DefaultGraph)).await?;
    /// assert_eq!(2, store.len().await?);
    ///
    /// store.clear().await?;
    /// assert!(store.is_empty().await?);
    /// # Result::<_, Box<dyn std::error::Error>>::Ok(())
    /// # }).unwrap();
    /// ```
    pub async fn clear(&self) -> Result<(), StorageError> {
        self.engine.storage().clear().await
    }

    /// Optimizes the database for future workload.
    ///
    /// Useful to call after a batch upload or another similar operation. Usually
    pub async fn optimize(&self) -> Result<(), StorageError> {
        self.engine.storage().optimize().await
    }

    /// Validates that all the store invariants hold in the data storage
    pub async fn validate(&self) -> Result<(), StorageError> {
        self.engine.storage().validate().await
    }
}

#[cfg(test)]
#[allow(clippy::panic_in_result_fn)]
mod tests {
    use super::*;
    use rdf_fusion_model::{BlankNode, GraphName, Literal, NamedNode, Subject, Term};
    use std::collections::HashSet;

    #[test]
    fn test_send_sync() {
        fn is_send_sync<T: Send + Sync>() {}
        is_send_sync::<Store>();
    }

    #[tokio::test]
    async fn test_stream_default_graph_quads() -> Result<(), QueryEvaluationError> {
        let store = Store::default();
        let ex = NamedNodeRef::new("http://example.com")
            .map_err(|e| QueryEvaluationError::InternalError(e.to_string()))?;
        let quad = QuadRef::new(ex, ex, ex, GraphNameRef::DefaultGraph);

        store.insert(quad).await?;

        let collected_quads = store.stream().await?.try_collect_to_vec().await?;
        assert_eq!(collected_quads, vec![quad.into_owned()]);

        Ok(())
    }

    #[tokio::test]
    async fn test_stream_named_graph_quads() -> Result<(), QueryEvaluationError> {
        let store = Store::default();
        let ex = NamedNodeRef::new("http://example.com")
            .map_err(|e| QueryEvaluationError::InternalError(e.to_string()))?;
        let graph = GraphName::BlankNode(BlankNode::default());
        let quad = QuadRef::new(ex, ex, ex, graph.as_ref());

        store.insert(quad).await?;

        let collected_quads = store.stream().await?.try_collect_to_vec().await?;
        assert_eq!(collected_quads, vec![quad.into_owned()]);

        Ok(())
    }

    #[tokio::test]
    async fn store() -> Result<(), QueryEvaluationError> {
        let main_s = Subject::from(BlankNode::default());
        let main_p = NamedNode::new("http://example.com").unwrap();
        let main_o = Term::from(Literal::from(1));
        let main_g = GraphName::from(BlankNode::default());

        let default_quad = Quad::new(
            main_s.clone(),
            main_p.clone(),
            main_o.clone(),
            GraphName::DefaultGraph,
        );
        let named_quad = Quad::new(
            main_s.clone(),
            main_p.clone(),
            main_o.clone(),
            main_g.clone(),
        );
        let mut default_quads = vec![
            Quad::new(
                main_s.clone(),
                main_p.clone(),
                Literal::from(0),
                GraphName::DefaultGraph,
            ),
            default_quad.clone(),
            Quad::new(
                main_s.clone(),
                main_p.clone(),
                Literal::from(200_000_000),
                GraphName::DefaultGraph,
            ),
        ];
        let all_quads = vec![
            named_quad.clone(),
            Quad::new(
                main_s.clone(),
                main_p.clone(),
                Literal::from(200_000_000),
                GraphName::DefaultGraph,
            ),
            default_quad.clone(),
            Quad::new(
                main_s.clone(),
                main_p.clone(),
                Literal::from(0),
                GraphName::DefaultGraph,
            ),
        ];

        let store = Store::default();
        for t in &default_quads {
            assert!(store.insert(t).await?);
        }
        assert!(!store.insert(&default_quad).await?);

        assert!(store.remove(&default_quad).await?);
        assert!(!store.remove(&default_quad).await?);
        assert!(store.insert(&named_quad).await?);
        assert!(!store.insert(&named_quad).await?);
        assert!(store.insert(&default_quad).await?);
        assert!(!store.insert(&default_quad).await?);
        store.validate().await?;

        assert_eq!(store.len().await?, 4);

        assert_eq!(
            store.stream().await?.try_collect_to_set().await?,
            HashSet::from_iter(all_quads.iter().cloned())
        );
        assert_eq!(
            store
                .quads_for_pattern(Some(main_s.as_ref()), None, None, None)
                .await?
                .try_collect_to_set()
                .await?,
            HashSet::from_iter(all_quads.iter().cloned())
        );
        assert_eq!(
            store
                .quads_for_pattern(
                    Some(main_s.as_ref()),
                    Some(main_p.as_ref()),
                    None,
                    None
                )
                .await?
                .try_collect_to_set()
                .await?,
            HashSet::from_iter(all_quads.iter().cloned())
        );
        assert_eq!(
            store
                .quads_for_pattern(
                    Some(main_s.as_ref()),
                    Some(main_p.as_ref()),
                    Some(main_o.as_ref()),
                    None
                )
                .await?
                .try_collect_to_set()
                .await?,
            HashSet::from([named_quad.clone(), default_quad.clone()])
        );
        assert_eq!(
            store
                .quads_for_pattern(
                    Some(main_s.as_ref()),
                    Some(main_p.as_ref()),
                    Some(main_o.as_ref()),
                    Some(GraphNameRef::DefaultGraph)
                )
                .await?
                .try_collect_to_set()
                .await?,
            HashSet::from([default_quad.clone()])
        );
        assert_eq!(
            store
                .quads_for_pattern(
                    Some(main_s.as_ref()),
                    Some(main_p.as_ref()),
                    Some(main_o.as_ref()),
                    Some(main_g.as_ref())
                )
                .await?
                .try_collect_to_set()
                .await?,
            HashSet::from([named_quad.clone()])
        );

        default_quads.reverse();

        assert_eq!(
            store
                .quads_for_pattern(
                    Some(main_s.as_ref()),
                    Some(main_p.as_ref()),
                    None,
                    Some(GraphNameRef::DefaultGraph)
                )
                .await?
                .try_collect_to_set()
                .await?,
            HashSet::from_iter(default_quads.iter().cloned())
        );
        assert_eq!(
            store
                .quads_for_pattern(
                    Some(main_s.as_ref()),
                    None,
                    Some(main_o.as_ref()),
                    None
                )
                .await?
                .try_collect_to_set()
                .await?,
            HashSet::from([named_quad.clone(), default_quad.clone()])
        );
        assert_eq!(
            store
                .quads_for_pattern(
                    Some(main_s.as_ref()),
                    None,
                    Some(main_o.as_ref()),
                    Some(GraphNameRef::DefaultGraph)
                )
                .await?
                .try_collect_to_set()
                .await?,
            HashSet::from([default_quad.clone()])
        );
        assert_eq!(
            store
                .quads_for_pattern(
                    Some(main_s.as_ref()),
                    None,
                    Some(main_o.as_ref()),
                    Some(main_g.as_ref())
                )
                .await?
                .try_collect_to_set()
                .await?,
            HashSet::from([named_quad.clone()])
        );
        assert_eq!(
            store
                .quads_for_pattern(
                    Some(main_s.as_ref()),
                    None,
                    None,
                    Some(GraphNameRef::DefaultGraph)
                )
                .await?
                .try_collect_to_set()
                .await?,
            HashSet::from_iter(default_quads.iter().cloned())
        );
        assert_eq!(
            store
                .quads_for_pattern(None, Some(main_p.as_ref()), None, None)
                .await?
                .try_collect_to_set()
                .await?,
            HashSet::from_iter(all_quads.iter().cloned())
        );
        assert_eq!(
            store
                .quads_for_pattern(
                    None,
                    Some(main_p.as_ref()),
                    Some(main_o.as_ref()),
                    None
                )
                .await?
                .try_collect_to_set()
                .await?,
            HashSet::from([named_quad.clone(), default_quad.clone()])
        );
        assert_eq!(
            store
                .quads_for_pattern(None, None, Some(main_o.as_ref()), None)
                .await?
                .try_collect_to_set()
                .await?,
            HashSet::from([named_quad.clone(), default_quad.clone()])
        );
        assert_eq!(
            store
                .quads_for_pattern(None, None, None, Some(GraphNameRef::DefaultGraph))
                .await?
                .try_collect_to_set()
                .await?,
            HashSet::from_iter(default_quads.iter().cloned())
        );
        assert_eq!(
            store
                .quads_for_pattern(
                    None,
                    Some(main_p.as_ref()),
                    Some(main_o.as_ref()),
                    Some(GraphNameRef::DefaultGraph)
                )
                .await?
                .try_collect_to_set()
                .await?,
            HashSet::from([default_quad.clone()])
        );
        assert_eq!(
            store
                .quads_for_pattern(
                    None,
                    Some(main_p.as_ref()),
                    Some(main_o.as_ref()),
                    Some(main_g.as_ref())
                )
                .await?
                .try_collect_to_set()
                .await?,
            HashSet::from([named_quad.clone()])
        );

        Ok(())
    }
}<|MERGE_RESOLUTION|>--- conflicted
+++ resolved
@@ -105,12 +105,6 @@
 }
 
 impl Store {
-<<<<<<< HEAD
-    /// Creates a [Store] backed by the given engine.
-    ///
-    /// Users that want to create a default in-memory [Store] should use [Store::default].
-    pub fn new(engine: RdfFusionContext) -> Store {
-=======
     /// Creates a [Store] with a [MemoryQuadStorage] as backing storage.
     ///
     /// Equivalent to calling [Self::new_with_datafusion_config] with the default settings.
@@ -128,7 +122,6 @@
     ) -> Store {
         let storage = MemoryQuadStorage::new();
         let engine = RdfFusionContext::new(config, runtime_env, Arc::new(storage));
->>>>>>> a301ac31
         Self { engine }
     }
 
